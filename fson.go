// Package fson provides a way to interact with arbitrary JSON fields as well as use JSON(b) within Postgresql
// Fson supports the json interfaces MarshalJSON/UnmarshalJSON as well as the Scan interface within the db packages
package fson

import (
	"bytes"
	"encoding/json"
	"fmt"
	"io/ioutil"
)

// Fson struct is the core structure, no exported members
type Fson struct {
	Data map[string]interface{}
}

// MarshalJSON implementation for JSON encoding
func (f *Fson) MarshalJSON() ([]byte, error) {
	return json.Marshal(f.Data)
}

// UnmarshalJSON impelmentation for JSON decoding to Fson
func (f *Fson) UnmarshalJSON(b []byte) error {
	return f.Loads(b)
}

// Scan will take a pointer interface and attempt to decode as Fson structure
func (f *Fson) Scan(src interface{}) error {
	return f.Loads(src.([]byte))
}

// Bytes will return a byte slice of the underlying JSON data. If there is an
// error an empty byte slice is returned
func (f *Fson) Bytes() []byte {
	if b, err := json.Marshal(f.Data); err == nil {
		return b
	}
	return []byte{}
}

// String converts the Fson object into a string
func (f *Fson) String() string {
	return string(f.Bytes())
}

// New initializes a new Fson object given a JSON byte slice
func New(b []byte) *Fson {
	if b == nil {
		return &Fson{make(map[string]interface{})}
	}

	f := &Fson{}
	json.Unmarshal(b, &f.Data)
	return f
}

// Loads will take nil or a []byte array and create a Fson object with it.
// Generally nil is used if you want to build your JSON object from scratch with the Set method
// This will overwrite any current data that is in the Fson object
func (f *Fson) Loads(b []byte) error {
	f.Data = make(map[string]interface{})
	if b == nil {
		return nil
	}
	if err := json.Unmarshal(b, &f.Data); err != nil {
		return err
	}
	return nil
}

// FromFile will load a JSON object from a file
func FromFile(path string) (*Fson, error) {
	data, err := ioutil.ReadFile("/tmp/dat")
	if err != nil {
		return New(data), nil
	}

	return nil, err
}

// ParseJSON takes some bytes and parses it into an Fson object
func ParseJSON(b []byte) (*Fson, error) {
	if b == nil {
		return nil, fmt.Errorf("no bytes provided to parse as JSON")
	}

	f := &Fson{}
	if err := json.Unmarshal(b, &f.Data); err != nil {
		return nil, err
	}
	return f, nil
}

func (f *Fson) set(path []string, value interface{}, cur map[string]interface{}, appendList bool) {
	// check if we are where the insert should happen
	if len(path) == 1 {
		if appendList {
			//check if something is already there
			if _, ok := cur[path[0]]; ok {
				switch cur[path[0]].(type) {
				case []interface{}:
					// add new value to end of current list
					cur[path[0]] = append(cur[path[0]].([]interface{}), value)
				default:
					// it is some singleton value, create a list of it and append new value to it
					temp := cur[path[0]]
					cur[path[0]] = make([]interface{}, 0, 2)
					cur[path[0]] = append(cur[path[0]].([]interface{}), temp)
					cur[path[0]] = append(cur[path[0]].([]interface{}), value)
				}
			}
		} else {
			cur[path[0]] = value
		}
	} else {
		if _, ok := cur[path[0]]; !ok {
			cur[path[0]] = make(map[string]interface{})
		}
		f.set(path[1:], value, cur[path[0]].(map[string]interface{}), appendList)
	}
}

// Set will set a value to a specified path. The path is defined as a variadic
// parameter. This will overwrite any value that is located at the provided key
func (f *Fson) Set(value interface{}, path ...string) {
	f.set(path, value, f.Data, false)
}

// SetA is the same as set except that it will append to a list. If no list
// exists, it will create a list. If an element currently exists, a new list
// will be created with the existing element as the head of the list.
func (f *Fson) SetA(value interface{}, path ...string) {
	f.set(path, value, f.Data, true)
}

<<<<<<< HEAD
func (self *Fson) get(path []string, cur map[string]interface{}) interface{} {
	if len(path) == 0 {
		return nil
	}

=======
func (f *Fson) get(path []string, cur map[string]interface{}) interface{} {
>>>>>>> 8c9039de
	if len(path) == 1 {
		if _, ok := cur[path[0]]; ok {
			return cur[path[0]]
		}
		return nil
	}
<<<<<<< HEAD
	
	if _, ok := cur[path[0]]; ok {
		if _, ok := cur[path[0]].(map[string]interface{}); ok {
			return self.get(path[1:], cur[path[0]].(map[string]interface{}))
		}
=======

	if _, ok := cur[path[0]].(map[string]interface{}); ok {
		return f.get(path[1:], cur[path[0]].(map[string]interface{}))
>>>>>>> 8c9039de
	}

	return nil
}

// Get works like set in that the path to the key is specified as a list of
// string values which represent the orderd nested object keys
func (f *Fson) Get(path ...string) (interface{}, bool) {
	if len(path) == 0 {
		return nil, false
	}

	v := f.get(path, f.Data)
	if v == nil {
		return nil, false
	}

	return v, true
}

// GetObject will work the same as Get except this will automatically encode the
// result into an Fson object. If the value retrieved is not a JSON object,
// this will return nil, false
func (f *Fson) GetObject(path ...string) (*Fson, bool) {
	if len(path) == 0 {
		return nil, false
	}

	v := f.get(path, f.Data)
	if v == nil {
		return nil, false
	}

	b, err := json.Marshal(v)
	if err != nil {
		return nil, false
	}

	return New(b), true
}

// Exists will return true if the key exists in the JSON
func (f *Fson) Exists(path ...string) bool {
	_, ok := f.Get(path...)
	return ok
}

// GetArray will retrieve an array item from a specific key in the Fson object.
// The JSON array will be returned as a slice of interface{}
func (f *Fson) GetArray(path ...string) ([]interface{}, bool) {
	data, ok := f.Get(path...)
	if !ok {
		return nil, false
	}

	if d, ok := data.([]interface{}); ok {
		return d, true
	}

	return nil, false
}

// GetString will check if the key exists and if the key is a string, if so,
// returns the (string, true), else ("", false)
func (f *Fson) GetString(path ...string) (string, bool) {
	data, ok := f.Get(path...)
	if !ok {
		return "", false
	}

	switch data.(type) {
	case string:
		return data.(string), true
	default:
		return "", false
	}
}

// GetInt will check if the key exists, and if the key is an integer it will return it
func (f *Fson) GetInt(path ...string) (int, bool) {
	data, ok := f.Get(path...)
	if !ok {
		return 0, false
	}

	switch data.(type) {
	case float64:
		return int(data.(float64)), true
	default:
		return 0, false
	}
}

// GetFloat will check if the key exists, and if the key is an float64 it will return it
func (f *Fson) GetFloat(path ...string) (float64, bool) {
	data, ok := f.Get(path...)
	if !ok {
		return 0.0, false
	}

	switch data.(type) {
	case float64:
		return data.(float64), true
	default:
		return 0.0, false
	}
}

// GetBool will check if the key exists, and if the key is an bool it will return it
func (f *Fson) GetBool(path ...string) (bool, bool) {
	data, ok := f.Get(path...)
	if !ok {
		return false, false
	}

	switch data.(type) {
	case bool:
		return data.(bool), true
	default:
		return false, false
	}
}

// FilterFn is the interface returning a boolean value of whether to include
// this value. This will change the JSON structure
type FilterFn func(interface{}) bool

func (f *Fson) filter(fn FilterFn, value interface{}) interface{} {
	switch value.(type) {
	case []interface{}:
		lst := make([]interface{}, 0, 0)
		for _, item := range value.([]interface{}) {
			if fn(item) {
				lst = append(lst, item)
			}
		}
		return lst
	case map[string]interface{}:
		mp := make(map[string]interface{})
		for k, val := range value.(map[string]interface{}) {
			if fn(val) {
				mp[k] = f.filter(fn, val)
			}
		}
		return mp
	default:
		return value
	}
}

// Filter will filter out values from the JSON where the f "filterFn" returns
// false for that value
func (f *Fson) Filter(fn FilterFn) {
	mp := make(map[string]interface{})

	for k, v := range f.Data {
		if fn(v) {
			mp[k] = f.filter(fn, v)
		}
	}

	f.Data = mp
}

// FmapFn will transform a value within the JSON into a new value, leaving the
// JSON structure alone
type FmapFn func(interface{}) interface{}

func (f *Fson) fmap(fn FmapFn, value interface{}) interface{} {
	switch value.(type) {
	case []interface{}:
		lst := make([]interface{}, 0, 0)
		for _, item := range value.([]interface{}) {
			item = f.fmap(fn, item)
			lst = append(lst, item)
		}
		return lst
	case map[string]interface{}:
		mp := make(map[string]interface{})
		for k, val := range value.(map[string]interface{}) {
			mp[k] = f.fmap(fn, val)
		}
		return mp
	default:
		return fn(value)
	}
}

// Fmap applys a function to every value in the JSON structure, mutating them in
// place
func (f *Fson) Fmap(fn FmapFn) {
	mp := make(map[string]interface{})

	for k, v := range f.Data {
		mp[k] = f.fmap(fn, v)
	}

	f.Data = mp
}

func (f *Fson) del(path []string, cur interface{}) interface{} {
	switch cur.(type) {
	case map[string]interface{}:
		mp := make(map[string]interface{})
		if len(path) == 1 {
			for key, val := range cur.(map[string]interface{}) {
				if key != path[0] {
					mp[key] = val
				}
			}
		} else {
			for key, val := range cur.(map[string]interface{}) {
				mp[key] = f.del(path[1:], val)
			}
		}
		return mp
	default:
		return cur
	}
}

// Del will delete a key from the JSON object
func (f *Fson) Del(path []string) {
	mp := make(map[string]interface{})

	for k, v := range f.Data {
		if len(path) == 1 {
			if k != path[0] {
				mp[k] = v
			}
		} else {
			if k == path[0] {
				mp[k] = f.del(path[1:], v)
			} else {
				mp[k] = v
			}
		}
	}

	f.Data = mp
}

func (f *Fson) merge(path []string, obj interface{}) {
	switch obj.(type) {
	case map[string]interface{}:
		for k, v := range obj.(map[string]interface{}) {
			newpath := append(path, k)
			if _, ok := f.Get(newpath...); ok {
				f.merge(newpath, v)
			} else {
				f.Set(v, newpath...)
			}
		}
	default:
		f.Set(obj, path...)
	}
}

// Merge will take two an Fson object and merge it with an existing Fson
// object. The new object will overwrite any matching key values
func (f *Fson) Merge(obj *Fson) {
	for k, v := range obj.Data {
		if _, ok := f.Data[k]; ok {
			f.merge([]string{k}, v)
		} else {
			f.Data[k] = v
		}
	}
}

// Pretty returns a prety printed string of the underlying JSON
func (f *Fson) Pretty() string {
	var out bytes.Buffer
	json.Indent(&out, f.Bytes(), "", "    ")
	return out.String()
}<|MERGE_RESOLUTION|>--- conflicted
+++ resolved
@@ -133,32 +133,22 @@
 	f.set(path, value, f.Data, true)
 }
 
-<<<<<<< HEAD
 func (self *Fson) get(path []string, cur map[string]interface{}) interface{} {
 	if len(path) == 0 {
 		return nil
 	}
 
-=======
-func (f *Fson) get(path []string, cur map[string]interface{}) interface{} {
->>>>>>> 8c9039de
 	if len(path) == 1 {
 		if _, ok := cur[path[0]]; ok {
 			return cur[path[0]]
 		}
 		return nil
 	}
-<<<<<<< HEAD
 	
 	if _, ok := cur[path[0]]; ok {
 		if _, ok := cur[path[0]].(map[string]interface{}); ok {
 			return self.get(path[1:], cur[path[0]].(map[string]interface{}))
 		}
-=======
-
-	if _, ok := cur[path[0]].(map[string]interface{}); ok {
-		return f.get(path[1:], cur[path[0]].(map[string]interface{}))
->>>>>>> 8c9039de
 	}
 
 	return nil
